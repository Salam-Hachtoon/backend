--- conflicted
+++ resolved
@@ -1,23 +1,18 @@
 import logging
-from rest_framework.decorators import api_view, permission_classes  # type: ignore
-from rest_framework.response import Response  # type: ignore
+from rest_framework.decorators import api_view, permission_classes # type: ignore
+from rest_framework.response import Response # type: ignore
 from rest_framework.permissions import AllowAny, IsAuthenticated # type: ignore
 from rest_framework_simplejwt.tokens import RefreshToken  # type: ignore
 from rest_framework import status  # type: ignore
 from django.contrib.auth import authenticate
-<<<<<<< HEAD
+from .serializers import UserSerializer, UserUpdateSerializer
 from .serializers import UserSerializer
 from .Google_OAuth_API import exchange_code_for_token, exchange_token_for_user_info
 from .models import User
 from .utility import generate_jwt_tokens
+from .celery_tasks import send_otp_email
 from django.http import JsonResponse
 
-=======
-from .serializers import UserSerializer, UserUpdateSerializer
-from .models import User
-from .utility import generate_jwt_tokens
-from .celery_tasks import send_otp_email
->>>>>>> 8e399585
 
 # Create the looger instance for the celery tasks
 loger = logging.getLogger('requests')
@@ -181,48 +176,6 @@
         )
 
 
-<<<<<<< HEAD
-def google_oauth_callback(request):
-    """
-    Handles the OAuth2 callback from Google.
-    """
-    code = request.GET.get("code")
-    if not code:
-        return JsonResponse({"error": "Authorization code not provided"}, status=400)
-
-    # Step 1: Exchange code for access token
-    token_response = exchange_code_for_token(code)
-    if not token_response:
-        return JsonResponse({"error": "Failed to obtain access token"}, status=400)
-
-    access_token = token_response.get("access_token")
-
-    # Step 2: Get user info
-    user_info = exchange_token_for_user_info(access_token)
-    if not user_info:
-        return JsonResponse({"error": "Failed to obtain user info"}, status=400)
-
-    email = user_info.get("email")
-    first_name = user_info.get("given_name")
-    last_name = user_info.get("family_name")
-    profile_picture = user_info.get("picture")
-
-    # Step 3: Create or update the user
-    user, created = User.objects.get_or_create(email=email, defaults={
-        "first_name": first_name,
-        "last_name": last_name,
-        "profile_picture": profile_picture
-    })
-
-    # Step 4: Generate JWT Token
-
-    # If the user is not authenticated, return an error response
-    if not user:
-        loger.error('Invalid credentials.')
-        return Response(
-            {
-                'message': 'Invalid authentication .'
-=======
 @api_view(['POST'])
 @permission_classes([IsAuthenticated])
 def userinfo(request):
@@ -460,14 +413,78 @@
         return Response(
             {
                 'message': 'Invalid OTP code.'
->>>>>>> 8e399585
             },
             status=status.HTTP_400_BAD_REQUEST
         )
 
     # Generate JWT tokens for the authenticated user
     access_token, refresh_token = generate_jwt_tokens(user)
-<<<<<<< HEAD
+    response = Response(
+        {
+            'message': 'Login successful.',
+            'access_token': access_token,
+        },
+        status=status.HTTP_200_OK
+    )
+
+    # Set refresh token as an HTTP-only cookie
+    response.set_cookie(
+        key="refresh_token",
+        value=str(refresh_token),
+        httponly=True,  # Security feature
+        secure=True,  # Use only in HTTPS
+        samesite="Lax",  # Protect against CSRF
+    )
+
+    return response
+
+
+def google_oauth_callback(request):
+    """
+    Handles the OAuth2 callback from Google.
+    """
+    code = request.GET.get("code")
+    if not code:
+        return JsonResponse({"error": "Authorization code not provided"}, status=400)
+
+    # Step 1: Exchange code for access token
+    token_response = exchange_code_for_token(code)
+    if not token_response:
+        return JsonResponse({"error": "Failed to obtain access token"}, status=400)
+
+    access_token = token_response.get("access_token")
+
+    # Step 2: Get user info
+    user_info = exchange_token_for_user_info(access_token)
+    if not user_info:
+        return JsonResponse({"error": "Failed to obtain user info"}, status=400)
+
+    email = user_info.get("email")
+    first_name = user_info.get("given_name")
+    last_name = user_info.get("family_name")
+    profile_picture = user_info.get("picture")
+
+    # Step 3: Create or update the user
+    user, created = User.objects.get_or_create(email=email, defaults={
+        "first_name": first_name,
+        "last_name": last_name,
+        "profile_picture": profile_picture
+    })
+
+    # Step 4: Generate JWT Token
+
+    # If the user is not authenticated, return an error response
+    if not user:
+        loger.error('Invalid credentials.')
+        return Response(
+            {
+                'message': 'Invalid authentication .'
+            },
+            status=status.HTTP_400_BAD_REQUEST
+        )
+
+    # Generate JWT tokens for the authenticated user
+    access_token, refresh_token = generate_jwt_tokens(user)
     return Response(
         {
             'message': 'Login successful.',
@@ -475,24 +492,4 @@
             'refresh_token': refresh_token
         },
         status=status.HTTP_200_OK
-    )
-=======
-    response = Response(
-        {
-            'message': 'Login successful.',
-            'access_token': access_token,
-        },
-        status=status.HTTP_200_OK
-    )
-
-    # Set refresh token as an HTTP-only cookie
-    response.set_cookie(
-        key="refresh_token",
-        value=str(refresh_token),
-        httponly=True,  # Security feature
-        secure=True,  # Use only in HTTPS
-        samesite="Lax",  # Protect against CSRF
-    )
-
-    return response
->>>>>>> 8e399585
+    )