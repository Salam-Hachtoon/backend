--- conflicted
+++ resolved
@@ -1,26 +1,14 @@
 import logging
-<<<<<<< HEAD
 from rest_framework.decorators import api_view, permission_classes  # type: ignore
 from rest_framework.response import Response  # type: ignore
-from rest_framework.permissions import AllowAny  # type: ignore
+from rest_framework.permissions import AllowAny, IsAuthenticated # type: ignore
+from rest_framework_simplejwt.tokens import RefreshToken  # type: ignore
 from rest_framework import status  # type: ignore
-=======
-from rest_framework.decorators import api_view, permission_classes # type: ignore
-from rest_framework.response import Response # type: ignore
-from rest_framework.permissions import AllowAny, IsAuthenticated # type: ignore
-from rest_framework_simplejwt.tokens import RefreshToken # type: ignore
-from rest_framework import status # type: ignore
 from django.contrib.auth import authenticate
->>>>>>> 9c3d8308
 from .serializers import UserSerializer
 from .Google_OAuth_API import exchange_code_for_token, exchange_token_for_user_info
 from .models import User
-<<<<<<< HEAD
-from .utility import generate_jwt_tokens, 
-
-=======
 from .utility import generate_jwt_tokens
->>>>>>> 9c3d8308
 
 
 # Create the looger instance for the celery tasks
@@ -75,101 +63,6 @@
         )
 
 
-<<<<<<< HEAD
-logger = logging.getLogger(__name__)
-
-@api_view(["GET"])
-@permission_classes([AllowAny])
-def google_auth_callback(request):
-    """
-    Handle the Google OAuth callback.
-    
-    Steps:
-    1. Retrieve the authorization code from the request.
-    2. Exchange the code for tokens (access token, ID token).
-    3. Use the access token to get the user's information.
-    4. Create or update the user in the database.
-    5. Return a success response with serialized user data .
-    """
-    # Retrieve the authorization code from query parameters
-    code = request.GET.get("code")
-    if not code:
-        logger.error("No authorization code provided in the request.")
-        return Response(
-            {"error": "No authorization code provided"},
-            status=status.HTTP_400_BAD_REQUEST
-        )
-    
-    # Exchange the authorization code for tokens
-    tokens = exchange_code_for_token(code)
-    if tokens is None:
-        logger.error("Failed to exchange code for tokens.")
-        return Response(
-            {"error": "Failed to get tokens from Google"},
-            status=status.HTTP_400_BAD_REQUEST
-        )
-    
-    # Extract the access token from the response
-    access_token = tokens.get("access_token")
-    if not access_token:
-        logger.error("No access token found in token response.")
-        return Response(
-            {"error": "No access token provided by Google"},
-            status=status.HTTP_400_BAD_REQUEST
-        )
-    
-    # Exchange the access token for user info
-    user_info = exchange_token_for_user_info(access_token)
-    if user_info is None:
-        logger.error("Failed to exchange token for user info.")
-        return Response(
-            {"error": "Failed to get user info from Google"},
-            status=status.HTTP_400_BAD_REQUEST
-        )
-    
-    # Retrieve user information from the user_info dictionary
-    email = user_info.get("email")
-    first_name = user_info.get("first_name")
-    last_name = user_info.get("last_name")
-    profile_picture = user_info.get("profile_picture")
-    
-    if not email:
-        logger.error("No email found in Google user info.")
-        return Response(
-            {"error": "Email not found in Google user info"},
-            status=status.HTTP_400_BAD_REQUEST
-        )
-    
-    # Create or update the user in your database
-    user, created = User.objects.get_or_create(email=email, defaults={
-        "first_name": first_name,
-        "last_name": last_name,
-        "profile_picture": profile_picture,
-    })
-    
-    # # Optionally, update the user if information has changed
-    # if not created:
-    #     updated = False
-    #     if user.first_name != first_name:
-    #         user.first_name = first_name
-    #         updated = True
-    #     if user.last_name != last_name:
-    #         user.last_name = last_name
-    #         updated = True
-    #     if user.profile_picture != profile_picture:
-    #         user.profile_picture = profile_picture
-    #         updated = True
-    #     if updated:
-    #         user.save()
-    
-    # Serialize the user data
-    serializer = UserSerializer(user)
-    
-    return Response({
-        "message": "Authentication successful",
-        "user": serializer.data,
-    }, status=status.HTTP_200_OK)
-=======
 @api_view(['POST'])
 @permission_classes([AllowAny])
 def signin(request):
@@ -265,5 +158,4 @@
                 'message': 'Error logging out.'
             },
             status=status.HTTP_400_BAD_REQUEST
-        )
->>>>>>> 9c3d8308
+        )