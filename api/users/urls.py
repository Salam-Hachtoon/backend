from . import views
from django.urls import path


urlpatterns = [
    path('signup/', views.signup, name='signup'),
<<<<<<< HEAD
    path("google/login", views., name="google_login"),
=======
    path('signin/', views.signin, name='signin'),
    path('signout/', views.signout, name='signout'),
>>>>>>> 9c3d8308
]<|MERGE_RESOLUTION|>--- conflicted
+++ resolved
@@ -4,10 +4,7 @@
 
 urlpatterns = [
     path('signup/', views.signup, name='signup'),
-<<<<<<< HEAD
     path("google/login", views., name="google_login"),
-=======
     path('signin/', views.signin, name='signin'),
     path('signout/', views.signout, name='signout'),
->>>>>>> 9c3d8308
 ]